from __future__ import print_function
import numpy as np
import matplotlib.pyplot as plt

from openmdao.api import Problem, IndepVarComp, pyOptSparseDriver, view_model, Group, ExecComp, SqliteRecorder

from openaerostruct_v2.geometry.inputs_group import InputsGroup
from openaerostruct_v2.structures.fea_bspline_group import FEABsplineGroup
from openaerostruct_v2.structures.fea_preprocess_group import FEAPreprocessGroup
from openaerostruct_v2.structures.fea_states_group import FEAStatesGroup
from openaerostruct_v2.structures.fea_postprocess_group import FEAPostprocessGroup


num_nodes = 1

num_points_x = 2
<<<<<<< HEAD
num_points_z_half = 3 #30
=======
num_points_z_half = 5
>>>>>>> b5a75242
num_points_z = 2 * num_points_z_half - 1
lifting_surfaces = [
    ('wing', {
        'num_points_x': num_points_x, 'num_points_z_half': num_points_z_half,
        'airfoil': np.zeros(num_points_x),
        'chord': 1., 'twist': 0. * np.pi / 180., 'sweep_x': 0., 'dihedral_y': 0., 'span': 5,
        'twist_bspline': (2, 2),
        'sec_z_bspline': (2, 2),
        'chord_bspline': (2, 2),
        'thickness_bspline': (5, 3),
        'thickness' : .01,
        'radius' : 1.,
        'distribution': 'sine',
        'section_origin': 0.25,
        'spar_location': 0.35,
        'E': 70.e9,
        'G': 29.e9,
    })
]

wing_loads = np.zeros((num_nodes, num_points_z, 6))
wing_loads[0, :, 1] = 8e5
if num_nodes > 1:
    wing_loads[1, :, 0] = 8e5

prob = Problem()
prob.model = Group()

indep_var_comp = IndepVarComp()
indep_var_comp.add_output('v_m_s', shape=num_nodes, val=200.)
indep_var_comp.add_output('alpha_rad', shape=num_nodes, val=3. * np.pi / 180.)
indep_var_comp.add_output('rho_kg_m3', shape=num_nodes, val=1.225)
indep_var_comp.add_output('wing_loads', val=wing_loads)
prob.model.add_subsystem('indep_var_comp', indep_var_comp, promotes=['*'])

inputs_group = InputsGroup(num_nodes=num_nodes, lifting_surfaces=lifting_surfaces)
prob.model.add_subsystem('inputs_group', inputs_group, promotes=['*'])

prob.model.add_subsystem('tube_bspline_group',
    FEABsplineGroup(num_nodes=num_nodes, lifting_surfaces=lifting_surfaces),
    promotes=['*'])

prob.model.add_subsystem('fea_preprocess_group',
    FEAPreprocessGroup(num_nodes=num_nodes, lifting_surfaces=lifting_surfaces),
    promotes=['*'],
)
prob.model.add_subsystem('fea_states_group',
    FEAStatesGroup(num_nodes=num_nodes, lifting_surfaces=lifting_surfaces),
    promotes=['*'],
)
prob.model.add_subsystem('fea_postprocess_group',
    FEAPostprocessGroup(num_nodes=num_nodes, lifting_surfaces=lifting_surfaces),
    promotes=['*'],
)
prob.model.add_subsystem('objective',
    ExecComp('obj=1000*sum(compliance)', compliance=np.zeros(num_nodes)),
    promotes=['*'],
)

prob.model.add_design_var('wing_tube_thickness_dv', lower=0.01, scaler=1e2)
prob.model.add_objective('structural_volume', scaler=1e0)
prob.model.add_constraint('wing_vonmises', upper=200e6, scaler=1e-8)

prob.driver = pyOptSparseDriver()
prob.driver.options['optimizer'] = 'SNOPT'
prob.driver.opt_settings['Major optimality tolerance'] = 2e-7
prob.driver.opt_settings['Major feasibility tolerance'] = 2e-7

prob.driver.add_recorder(SqliteRecorder('fea.hst'))
prob.driver.recording_options['includes'] = ['*']
# prob.driver.recording_options['record_responses'] = True
# prob.driver.recording_options['record_derivatives'] = True
# prob.driver.recording_options['record_objectives'] = True
# prob.driver.recording_options['record_constraints'] = True

prob.setup()

# view_model(prob)

prob['wing_chord_dv'] = [0.5, 1.0, 0.5]

# prob.run_model()

if 1:
    prob.check_partials(compact_print=True)
    exit()

print(prob['structural_volume'])

prob.run_driver()

print(prob['wing_tube_thickness'])

print(prob['wing_disp'])

<<<<<<< HEAD

import matplotlib.pyplot as plt
=======
>>>>>>> b5a75242

if 0:
    import matplotlib.pyplot as plt
    for i in range(num_nodes):
        x = prob['wing_fea_mesh'][i, :]
        xx = 0.5 * x[:-1] + 0.5 * x[1:]
        plt.subplot(num_nodes, 3, 3*i + 1)
        plt.plot(xx, prob['wing_tube_thickness'][i, :])
        plt.subplot(num_nodes, 3, 3*i + 2)
        plt.plot(x, prob['wing_disp'][i, :, 0])
        plt.subplot(num_nodes, 3, 3*i + 3)
        plt.plot(x, prob['wing_disp'][i, :, 1])
    plt.show()<|MERGE_RESOLUTION|>--- conflicted
+++ resolved
@@ -14,11 +14,7 @@
 num_nodes = 1
 
 num_points_x = 2
-<<<<<<< HEAD
 num_points_z_half = 3 #30
-=======
-num_points_z_half = 5
->>>>>>> b5a75242
 num_points_z = 2 * num_points_z_half - 1
 lifting_surfaces = [
     ('wing', {
@@ -114,11 +110,6 @@
 
 print(prob['wing_disp'])
 
-<<<<<<< HEAD
-
-import matplotlib.pyplot as plt
-=======
->>>>>>> b5a75242
 
 if 0:
     import matplotlib.pyplot as plt
